# Create feature branch

git checkout -b feature-account-interface-service

# Commit changes

git add .
git commit -m "Add feature X"

# Push to GitHub (first time)

git push -u origin feature-x

# Later updates (after commits)

git push

# Delete branch after merge (local & remote)

git branch -d feature-x
git push origin --delete feature-x

git push --set-upstream origin feature-account

# Ensure you're on master and up-to-date

git checkout master
git pull origin master

# Merge feature branch

git merge feature-account

# If conflicts occur, resolve them then:

git add .
git commit -m "Merge feature-account with conflict resolution"

# Push to GitHub

git push origin master

# Cleanup (optional)

git branch -d feature-account
git push origin --delete feature-account

<<<<<<< HEAD
# Merge

git checkout feature-account
git merge feature-account-interface-service
=======

git checkout feature-account
>>>>>>> 71da7153
<|MERGE_RESOLUTION|>--- conflicted
+++ resolved
@@ -43,14 +43,4 @@
 # Cleanup (optional)
 
 git branch -d feature-account
-git push origin --delete feature-account
-
-<<<<<<< HEAD
-# Merge
-
-git checkout feature-account
-git merge feature-account-interface-service
-=======
-
-git checkout feature-account
->>>>>>> 71da7153
+git push origin --delete feature-account